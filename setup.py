--- conflicted
+++ resolved
@@ -24,20 +24,9 @@
 rel_dir = os.path.relpath(__file__)
 len_root_dir = len(root_dir)
 
-<<<<<<< HEAD
-## biskit_dir = os.path.join(root_dir, 'biskit')
-## doc_dir    = os.path.join(root_dir, 'doc')
-## script_dir = os.path.join(root_dir, 'scripts')
-biskit_dir = 'biskit'
-doc_dir    = 'doc'
-script_dir = 'scripts'
-
-=======
-# edit 26 May 2022 used new variable rel_dir instead of root_dir in the following three lines
 biskit_dir = os.path.join(rel_dir, 'biskit')
 doc_dir    = os.path.join(rel_dir, 'doc')
 script_dir = os.path.join(rel_dir, 'scripts')
->>>>>>> 414e7e25
 
 for dirpath, dirnames, filenames in os.walk(biskit_dir):
     # Ignore dirnames that start with '.'
